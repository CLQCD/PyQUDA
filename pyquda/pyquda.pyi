--- conflicted
+++ resolved
@@ -640,12 +640,10 @@
     """Whether to use the platform native or generic BLAS / LAPACK"""
 
     use_mobius_fused_kernel: QudaBoolean
-<<<<<<< HEAD
     """Whether to use fused kernels for mobius"""
-=======
+
     distance_pc_alpha0: double
     distance_pc_t0: int
->>>>>>> 2feb260a
 
 class QudaEigParam:
     """
